# -*- coding: utf-8 -*-

'''Functions for getting z-scores from network propagation.
'''

# External library imports
import ndex2
import networkx as nx
import numpy as np
import pandas as pd
import os
from tqdm.auto import tqdm

# Internal module convenience imports
<<<<<<< HEAD
#from .netcoloc_utils import *
#from .netprop import *
from netcoloc_utils import *
=======
from .netcoloc_utils import *
from .netprop import *
#from netcoloc_utils import *
#from netprop import *

>>>>>>> 829073e0
def __init__(self):
    pass

def netprop_zscore(seed_gene_file, seed_gene_file_delimiter=None, num_reps=10, alpha=0.5, minimum_bin_size=10, 
                   interactome_file=None, interactome_uuid='f93f402c-86d4-11e7-a10d-0ac135e8bacf', 
                   ndex_server='public.ndexbio.org', ndex_user=None, ndex_password=None, out_name='out',
                   save_z_scores=False, save_final_heat=False, save_random_final_heats=False):
    '''Performs network heat propagation on the given interactome with the given
    seed genes, then returns the z-scores of the final heat values of each node
    in the interactome.

    The z-scores are calculated based on a null model, which is built by running
    the network propagation multiple times using randomly selected seed genes
    with similar degree distributions to the original seed gene set.

    Args:
        seed_gene_file (str): Location of file containing a delimited list of 
            seed genes.
        seed_gene_file_delimiter (str): Delimiter used to separate genes in seed
            gene file. (Default: any whitespace)
        num_reps (int): Number of times the network propagation algorithm should
            be run using random seed genes in order to build the null model.
            (Default: 10)
        alpha (float): Number between 0 and 1. Denotes the importance of the 
            propagation step in the network propagation, as opposed to the step
            where heat is added to seed genes only. Recommended to be 0.5 or
            greater. (Default: 0.5)
        minimum_bin_size (int): The minimum number of genes that should be in
            each degree matching bin. (Default: 10)
        interactome_file (str): Location of file containing the interactome in
            NetworkX gpickle format. Either the interactome_file argument or the
            interactome_uuid argument must be defined.
        interactome_uuid (str): UUID of the interactome on NDEx. Either the
            interactome_file argument or the interactome_uuid argument must be
            defined. (Default: The UUID of PCNet, the Parsimonious Composite
            Network: f93f402c-86d4-11e7-a10d-0ac135e8bacf)
        ndex_server (str): The NDEx server on which the interactome is stored.
            Only needs to be defined if interactome_uuid is defined. (Default: 
            ndexbio.org)
        ndex_user (str): The NDEx user that the interactome belongs to. Only
            needs to be defined if interactome_uuid is defined, and the 
            interactome is private.
        ndex_password (str): The password of the NDEx user's account. Only needs
            to be defined if interactome_uuid is defined, and the interactome is
            private.
        out_name (str): Prefix for saving output files. (Default: out)
        save_final_heat (bool): If this is set to true, then the raw network
            propagation heat scores for the original seed gene set will be saved
            in the form of a tsv file in the current directory. (Default: False)
        save_random_final_heats (bool): If this is set to true, then the raw 
            network propagation heat scores for every repetition of the 
            algorithm using random seed genes will be saved in the form of a tsv
            file in the current directory. (Beware: This can be a large file if 
            num_reps is large.) (Default: False)

    Returns:
        z_scores (pandas.Series): Pandas Series containing the z-scores for each
            gene. Gene names comprise the index column.
        random_final_heats (numpy.ndarray): Square matrix in which each row 
            contains the final heat scores for each gene from a network
            propagation from random seed genes.
    '''

    # TODO: implement logging

    # Process arguments
    # seed_gene_file
    seed_gene_file = os.path.abspath(seed_gene_file)
    #num_reps
    try:
        num_reps = int(num_reps)
    except:
        raise TypeError("The num_reps argument should be an integer")
    #int_file and int_uuid
    if interactome_file is None and interactome_uuid is None:
        raise TypeError("Either interactome_file or interactome_uuid argument must be provided")

    # Load interactome
    if interactome_file is not None:
        interactome_file = os.path.abspath(interactome_file)
        interactome = nx.Graph()
        interactome = nx.read_gpickle(interactome_file)
    else:
        interactome = ndex2.create_nice_cx_from_server(
            ndex_server, 
            username=ndex_user, 
            password=ndex_password, 
            uuid=interactome_uuid
        ).to_networkx()
    if 'None' in interactome.nodes():
        interactome.remove_node('None')
    nodes = list(interactome.nodes)
        
    # print out interactome num nodes and edges for diagnostic purposes
    print('number of nodes:')
    print(len(interactome.nodes))
    print('\nnumber of edges:')
    print(len(interactome.edges))

    # Load seed genes
    seed_file = open(seed_gene_file, 'r')
    seed_genes = list(np.intersect1d(nodes, seed_file.read().split(seed_gene_file_delimiter)))
    print('\nnumber of seed genes in interactome:')
    print(len(seed_genes))

    # Calculate individual_heats_matrix from interactome
    print('\ncalculating w_prime')
    w_prime = get_normalized_adjacency_matrix(interactome, conserve_heat=True)
    print('\ncalculating individual_heats_matrix')
    individual_heats_matrix = get_individual_heats_matrix(w_prime, alpha)

    # Calculate the z-score
    print('\nCalculating z-scores: ' + seed_gene_file)
    z_scores, final_heat, random_final_heats = calculate_heat_zscores(
        individual_heats_matrix, 
        nodes, 
        dict(interactome.degree), 
        seed_genes, 
        num_reps=num_reps, 
        alpha=alpha, 
        minimum_bin_size=minimum_bin_size)

    # Save z-score results
    if save_z_scores:
      z_scores.to_csv(out_name + '_z_scores_' + str(num_reps) + '_reps_.tsv', sep='\t')

    # If save_final_heat is true, save out the final heat vector
    if save_final_heat:
        final_heat_df = pd.DataFrame(final_heat, columns=['z-scores'])
        final_heat_df.to_csv(out_name + '_final_heat_' + str(num_reps) + '_reps.tsv', sep='\t')

    # If save_random_final_heats is true, save out the vector of randoms (this can be a large file)
    if save_random_final_heats: 
        random_final_heats_df = pd.DataFrame(
            random_final_heats.T, 
            index=nodes, 
            columns=range(1, random_final_heats.shape[0] + 1)
        )
        random_final_heats_df.to_csv(out_name + '_final_heat_random_' + str(num_reps) + '_reps.tsv', sep='\t')

    return z_scores, random_final_heats
    
def calculate_heat_zscores(individual_heats_matrix, nodes, degrees, seed_genes, num_reps=10, alpha=0.5, minimum_bin_size=10):
    '''Helper function to perform network heat propagation using the given
    individual heats matrix with the given seed genes and return the z-scores of
    the final heat values of each node.

    The z-scores are calculated based on a null model, which is built by running
    the network propagation multiple times using randomly selected seed genes
    with similar degree distributions to the original seed gene set.

    Args:
        individual_heats_matrix (numpy.ndarray): The output of the
            netprop.get_individual_heats_matrix. A square matrix containing the
            final heat contributions of each gene.
        nodes (list): List of nodes, in the order in which they were supplied to
            the netprop.get_normalized_adjacency_matrix() method which returns
            the precursor to the individual_heats_matrix.
        degrees (dict): A dictionary mapping node names to node degrees.
        seed_genes (list): The list of genes to use for network propagation. The
            results of this network propagation will be compared to a set of
            random results in order to obtain z-scores.
        num_reps (int): Number of times the network propagation algorithm should
            be run using random seed genes in order to build the null model.
            (Default: 10)
        alpha (float): Number between 0 and 1. Denotes the importance of the 
            propagation step in the network propagation, as opposed to the step
            where heat is added to seed genes only. Recommended to be 0.5 or
            greater. (Default: 0.5)
        minimum_bin_size (int): The minimum number of genes that should be in
            each degree matching bin. (Default: 10)

    Returns:
        z_scores (pandas.Series): Pandas Series containing the z-scores for each
            gene. Gene names comprise the index column.
        final_heats (pandas.Series): Pandas Series containing the final heat
            scores for each gene. Gene names comprise the index column.
        random_final_heats (numpy.ndarray): Square matrix in which each row 
            contains the final heat scores for each gene from a network
            propagation from random seed genes.
    '''

    # Calculate network propagation results given gene set
    final_heat = network_propagation(individual_heats_matrix, nodes, seed_genes)

    # Initialize empty matrix for results of random network propagations
    random_final_heats = np.zeros([num_reps, len(final_heat)])

    # Create bins containing genes of similar degree
    bins, actual_degree_to_bin_index = get_degree_binning(degrees, minimum_bin_size)
    
    # Perform network propagation many times with random seed genes
    for repetition in tqdm(range(num_reps)):
        # Create list of random, degree-matched seed genes
        random_seed_genes = []
        for gene in seed_genes:
            # Find genes with similar degrees to focal gene degree
            degree = degrees[gene]
            genes_of_similar_degree = bins[actual_degree_to_bin_index[degree]]
            # Shuffle the genes in the bin
            np.random.shuffle(genes_of_similar_degree)

            # Add genes to list that haven't already been added
            index = 0
            while genes_of_similar_degree[index] in random_seed_genes: 
                index += 1
            random_seed_genes.append(genes_of_similar_degree[index])

        # Perform network propagation with random seed genes
        random_final_heat = network_propagation(individual_heats_matrix, nodes, random_seed_genes)
        # Set seeds to NaN so they don't bias results
        random_final_heat.loc[random_seed_genes]=np.nan
        # Add results to random_final_heats matrix
        random_final_heats[repetition] = random_final_heat

    # Calculate z-scores
    z_scores = (np.log(final_heat) - np.nanmean(np.log(random_final_heats), axis=0)) / np.nanstd(np.log(random_final_heats), axis=0)
    
    return z_scores, final_heat, random_final_heats<|MERGE_RESOLUTION|>--- conflicted
+++ resolved
@@ -12,17 +12,9 @@
 from tqdm.auto import tqdm
 
 # Internal module convenience imports
-<<<<<<< HEAD
-#from .netcoloc_utils import *
-#from .netprop import *
-from netcoloc_utils import *
-=======
 from .netcoloc_utils import *
 from .netprop import *
-#from netcoloc_utils import *
-#from netprop import *
-
->>>>>>> 829073e0
+
 def __init__(self):
     pass
 
